--- conflicted
+++ resolved
@@ -55,51 +55,4 @@
                 reward = self._reward()
                 terminated = True
 
-<<<<<<< HEAD
-        return obs, reward, terminated, truncated, info
-
-
-register(
-    id="MiniGrid-KeyCorridorS3R1-v0",
-    entry_point="gym_minigrid.envs.keycorridor:KeyCorridorEnv",
-    room_size=3,
-    num_rows=1,
-)
-
-register(
-    id="MiniGrid-KeyCorridorS3R2-v0",
-    entry_point="gym_minigrid.envs.keycorridor:KeyCorridorEnv",
-    room_size=3,
-    num_rows=2,
-)
-
-register(
-    id="MiniGrid-KeyCorridorS3R3-v0",
-    entry_point="gym_minigrid.envs.keycorridor:KeyCorridorEnv",
-    room_size=3,
-    num_rows=3,
-)
-
-register(
-    id="MiniGrid-KeyCorridorS4R3-v0",
-    entry_point="gym_minigrid.envs.keycorridor:KeyCorridorEnv",
-    room_size=4,
-    num_rows=3,
-)
-
-register(
-    id="MiniGrid-KeyCorridorS5R3-v0",
-    entry_point="gym_minigrid.envs.keycorridor:KeyCorridorEnv",
-    room_size=5,
-    num_rows=3,
-)
-
-register(
-    id="MiniGrid-KeyCorridorS6R3-v0",
-    entry_point="gym_minigrid.envs.keycorridor:KeyCorridorEnv",
-    room_size=6,
-    num_rows=3,
-)
-=======
-        return obs, reward, done, info
->>>>>>> 8dc83530
+        return obs, reward, terminated, truncated, info