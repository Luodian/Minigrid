from gym_minigrid.minigrid import COLOR_NAMES, Door, Grid, MiniGridEnv, MissionSpace


class GoToDoorEnv(MiniGridEnv):
    """
    Environment in which the agent is instructed to go to a given object
    named using an English text string
    """

    def __init__(self, size=5, **kwargs):
        assert size >= 5
        self.size = size
        mission_space = MissionSpace(
            mission_func=lambda color: f"go to the {color} door",
            ordered_placeholders=[COLOR_NAMES],
        )
        super().__init__(
            mission_space=mission_space,
            width=size,
            height=size,
            max_steps=5 * size**2,
            # Set this to True for maximum speed
            see_through_walls=True,
            **kwargs,
        )

    def _gen_grid(self, width, height):
        # Create the grid
        self.grid = Grid(width, height)

        # Randomly vary the room width and height
        width = self._rand_int(5, width + 1)
        height = self._rand_int(5, height + 1)

        # Generate the surrounding walls
        self.grid.wall_rect(0, 0, width, height)

        # Generate the 4 doors at random positions
        doorPos = []
        doorPos.append((self._rand_int(2, width - 2), 0))
        doorPos.append((self._rand_int(2, width - 2), height - 1))
        doorPos.append((0, self._rand_int(2, height - 2)))
        doorPos.append((width - 1, self._rand_int(2, height - 2)))

        # Generate the door colors
        doorColors = []
        while len(doorColors) < len(doorPos):
            color = self._rand_elem(COLOR_NAMES)
            if color in doorColors:
                continue
            doorColors.append(color)

        # Place the doors in the grid
        for idx, pos in enumerate(doorPos):
            color = doorColors[idx]
            self.grid.set(*pos, Door(color))

        # Randomize the agent start position and orientation
        self.place_agent(size=(width, height))

        # Select a random target door
        doorIdx = self._rand_int(0, len(doorPos))
        self.target_pos = doorPos[doorIdx]
        self.target_color = doorColors[doorIdx]

        # Generate the mission string
        self.mission = "go to the %s door" % self.target_color

    def step(self, action):
        obs, reward, terminated, truncated, info = super().step(action)

        ax, ay = self.agent_pos
        tx, ty = self.target_pos

        # Don't let the agent open any of the doors
        if action == self.actions.toggle:
            terminated = True

        # Reward performing done action in front of the target door
        if action == self.actions.done:
            if (ax == tx and abs(ay - ty) == 1) or (ay == ty and abs(ax - tx) == 1):
                reward = self._reward()
            terminated = True

<<<<<<< HEAD
        return obs, reward, terminated, truncated, info


register(
    id="MiniGrid-GoToDoor-5x5-v0", entry_point="gym_minigrid.envs.gotodoor:GoToDoorEnv"
)

register(
    id="MiniGrid-GoToDoor-6x6-v0",
    entry_point="gym_minigrid.envs.gotodoor:GoToDoorEnv",
    size=6,
)

register(
    id="MiniGrid-GoToDoor-8x8-v0",
    entry_point="gym_minigrid.envs.gotodoor:GoToDoorEnv",
    size=8,
)
=======
        return obs, reward, done, info
>>>>>>> 8dc83530
<|MERGE_RESOLUTION|>--- conflicted
+++ resolved
@@ -82,25 +82,4 @@
                 reward = self._reward()
             terminated = True
 
-<<<<<<< HEAD
-        return obs, reward, terminated, truncated, info
-
-
-register(
-    id="MiniGrid-GoToDoor-5x5-v0", entry_point="gym_minigrid.envs.gotodoor:GoToDoorEnv"
-)
-
-register(
-    id="MiniGrid-GoToDoor-6x6-v0",
-    entry_point="gym_minigrid.envs.gotodoor:GoToDoorEnv",
-    size=6,
-)
-
-register(
-    id="MiniGrid-GoToDoor-8x8-v0",
-    entry_point="gym_minigrid.envs.gotodoor:GoToDoorEnv",
-    size=8,
-)
-=======
-        return obs, reward, done, info
->>>>>>> 8dc83530
+        return obs, reward, terminated, truncated, info